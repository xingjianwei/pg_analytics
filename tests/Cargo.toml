--- conflicted
+++ resolved
@@ -1,12 +1,7 @@
 [package]
 name = "tests"
-<<<<<<< HEAD
 description = "Test suite for th_dbdm"
-version = "0.2.4"
-=======
-description = "Test suite for pg_analytics"
 version = "0.3.0"
->>>>>>> ba84bb41
 edition = "2021"
 license = "PostgreSQL"
 
